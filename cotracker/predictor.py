--- conflicted
+++ resolved
@@ -25,11 +25,6 @@
         model = build_cotracker(checkpoint)
 
         self.model = model
-<<<<<<< HEAD
-        self.device = device or 'cuda'
-        self.model.to(self.device)
-=======
->>>>>>> ab0ce3c9
         self.model.eval()
 
     @torch.no_grad()
@@ -76,11 +71,7 @@
         grid_width = W // grid_step
         grid_height = H // grid_step
         tracks = visibilities = None
-<<<<<<< HEAD
-        grid_pts = torch.zeros((1, grid_width * grid_height, 3)).to(self.device)
-=======
         grid_pts = torch.zeros((1, grid_width * grid_height, 3)).to(video.device)
->>>>>>> ab0ce3c9
         grid_pts[0, :, 0] = grid_query_frame
         for offset in tqdm(range(grid_step * grid_step)):
             ox = offset % grid_step
@@ -115,15 +106,8 @@
         assert B == 1
 
         video = video.reshape(B * T, C, H, W)
-<<<<<<< HEAD
-        video = F.interpolate(video, tuple(self.interp_shape), mode="bilinear").to(self.device)
-        video = video.reshape(
-            B, T, 3, self.interp_shape[0], self.interp_shape[1]
-        ).to(self.device)
-=======
         video = F.interpolate(video, tuple(self.interp_shape), mode="bilinear")
         video = video.reshape(B, T, 3, self.interp_shape[0], self.interp_shape[1])
->>>>>>> ab0ce3c9
 
         if queries is not None:
             queries = queries.clone()
@@ -132,11 +116,7 @@
             queries[:, :, 1] *= self.interp_shape[1] / W
             queries[:, :, 2] *= self.interp_shape[0] / H
         elif grid_size > 0:
-<<<<<<< HEAD
-            grid_pts = get_points_on_a_grid(grid_size, self.interp_shape, device=self.device)
-=======
             grid_pts = get_points_on_a_grid(grid_size, self.interp_shape, device=video.device)
->>>>>>> ab0ce3c9
             if segm_mask is not None:
                 segm_mask = F.interpolate(
                     segm_mask, tuple(self.interp_shape), mode="nearest"
